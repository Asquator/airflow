#
# Licensed to the Apache Software Foundation (ASF) under one
# or more contributor license agreements.  See the NOTICE file
# distributed with this work for additional information
# regarding copyright ownership.  The ASF licenses this file
# to you under the Apache License, Version 2.0 (the
# "License"); you may not use this file except in compliance
# with the License.  You may obtain a copy of the License at
#
#   http://www.apache.org/licenses/LICENSE-2.0
#
# Unless required by applicable law or agreed to in writing,
# software distributed under the License is distributed on an
# "AS IS" BASIS, WITHOUT WARRANTIES OR CONDITIONS OF ANY
# KIND, either express or implied.  See the License for the
# specific language governing permissions and limitations
# under the License.
from __future__ import annotations

import itertools
import multiprocessing
import operator
import os
import signal
import sys
import time
from collections import Counter, defaultdict, deque
from collections.abc import Callable, Collection, Iterable, Iterator, Mapping
from contextlib import ExitStack
from datetime import date, datetime, timedelta
from functools import lru_cache, partial
from itertools import groupby
from typing import TYPE_CHECKING, Any, cast

from sqlalchemy import and_, delete, desc, exists, func, inspect, or_, select, text, tuple_, update
from sqlalchemy.exc import OperationalError
from sqlalchemy.orm import joinedload, lazyload, load_only, make_transient, selectinload
from sqlalchemy.sql import expression

from airflow import settings
from airflow._shared.timezones import timezone
from airflow.api_fastapi.execution_api.datamodels.taskinstance import DagRun as DRDataModel, TIRunContext
from airflow.callbacks.callback_requests import (
    DagCallbackRequest,
    DagRunContext,
    EmailNotificationRequest,
    TaskCallbackRequest,
)
from airflow.configuration import conf
from airflow.dag_processing.bundles.base import BundleUsageTrackingManager
from airflow.executors import workloads
from airflow.jobs.base_job_runner import BaseJobRunner
from airflow.jobs.job import Job, JobState, perform_heartbeat
from airflow.models import Deadline, Log
from airflow.models.asset import (
    AssetActive,
    AssetAliasModel,
    AssetDagRunQueue,
    AssetEvent,
    AssetModel,
    DagScheduleAssetAliasReference,
    DagScheduleAssetReference,
    TaskOutletAssetReference,
    asset_trigger_association_table,
)
from airflow.models.backfill import Backfill
from airflow.models.dag import DagModel, get_next_data_interval, get_run_data_interval
from airflow.models.dag_version import DagVersion
from airflow.models.dagbag import DBDagBag
from airflow.models.dagrun import DagRun
from airflow.models.dagwarning import DagWarning, DagWarningType
from airflow.models.serialized_dag import SerializedDagModel
from airflow.models.taskinstance import TaskInstance
from airflow.models.trigger import TRIGGER_FAIL_REPR, Trigger, TriggerFailureReason
from airflow.stats import Stats
from airflow.task.task_selectors import TASK_SELECTOR_PARAMS_PROVIDERS, TASK_SELECTORS
from airflow.ti_deps.dependencies_states import EXECUTION_STATES
from airflow.timetables.simple import AssetTriggeredTimetable
from airflow.traces import utils as trace_utils
from airflow.traces.tracer import DebugTrace, Trace, add_debug_span
from airflow.utils.dates import datetime_to_nano
from airflow.utils.event_scheduler import EventScheduler
from airflow.utils.log.logging_mixin import LoggingMixin
from airflow.utils.retries import MAX_DB_RETRIES, retry_db_transaction, run_with_db_retries
from airflow.utils.session import NEW_SESSION, create_session, provide_session
from airflow.utils.span_status import SpanStatus
from airflow.utils.sqlalchemy import is_lock_not_available_error, prohibit_commit, with_row_locks
from airflow.utils.state import DagRunState, State, TaskInstanceState
from airflow.utils.thread_safe_dict import ThreadSafeDict
from airflow.utils.types import DagRunTriggeredByType, DagRunType

if TYPE_CHECKING:
    from types import FrameType

    from pendulum.datetime import DateTime
    from sqlalchemy.orm import Query, Session

    from airflow._shared.logging.types import Logger
    from airflow.executors.base_executor import BaseExecutor
    from airflow.executors.executor_utils import ExecutorName
    from airflow.models.mappedoperator import MappedOperator
    from airflow.models.taskinstance import TaskInstanceKey
    from airflow.serialization.serialized_objects import SerializedBaseOperator, SerializedDAG
    from airflow.utils.sqlalchemy import CommitProhibitorGuard

TI = TaskInstance
DR = DagRun
DM = DagModel

TASK_STUCK_IN_QUEUED_RESCHEDULE_EVENT = "stuck in queued reschedule"
""":meta private:"""


def _get_current_dag(dag_id: str, session: Session) -> SerializedDAG | None:
    serdag = SerializedDagModel.get(dag_id=dag_id, session=session)  # grabs the latest version
    if not serdag:
        return None
    serdag.load_op_links = False
    return serdag.dag


def _is_parent_process() -> bool:
    """
    Whether this is a parent process.

    Return True if the current process is the parent process.
    False if the current process is a child process started by multiprocessing.
    """
    return multiprocessing.current_process().name == "MainProcess"


class SchedulerJobRunner(BaseJobRunner, LoggingMixin):
    """
    SchedulerJobRunner runs for a specific time interval and schedules jobs that are ready to run.

    It figures out the latest runs for each task and sees if the dependencies
    for the next schedules are met.
    If so, it creates appropriate TaskInstances and sends run commands to the
    executor. It does this for each task in each DAG and repeats.

    :param num_runs: The number of times to run the scheduling loop. If you
        have a large number of DAG files this could complete before each file
        has been parsed. -1 for unlimited times.
    :param scheduler_idle_sleep_time: The number of seconds to wait between
        polls of running processors
    :param log: override the default Logger
    """

    job_type = "SchedulerJob"

    # For a dagrun span
    #   - key: dag_run.run_id | value: span
    #   - dagrun keys will be prefixed with 'dr:'.
    # For a ti span
    #   - key: ti.id | value: span
    #   - taskinstance keys will be prefixed with 'ti:'.
    active_spans = ThreadSafeDict()

    def __init__(
        self,
        job: Job,
        num_runs: int = conf.getint("scheduler", "num_runs"),
        scheduler_idle_sleep_time: float = conf.getfloat("scheduler", "scheduler_idle_sleep_time"),
        log: Logger | None = None,
    ):
        super().__init__(job)
        self.num_runs = num_runs
        self._scheduler_idle_sleep_time = scheduler_idle_sleep_time
        # How many seconds do we wait for tasks to heartbeat before timeout.
        self._task_instance_heartbeat_timeout_secs = conf.getint(
            "scheduler", "task_instance_heartbeat_timeout"
        )
        self._dag_stale_not_seen_duration = conf.getint("scheduler", "dag_stale_not_seen_duration")
        self._task_queued_timeout = conf.getfloat("scheduler", "task_queued_timeout")
        self._enable_tracemalloc = conf.getboolean("scheduler", "enable_tracemalloc")

        # this param is intentionally undocumented
        self._num_stuck_queued_retries = conf.getint(
            section="scheduler",
            key="num_stuck_in_queued_retries",
            fallback=2,
        )

        if self._enable_tracemalloc:
            import tracemalloc

            tracemalloc.start()

        if log:
            self._log = log

        self.scheduler_dag_bag = DBDagBag(load_op_links=False)

        task_selector_type = conf.get("scheduler.internal", "task_selector_strategy")

        if self._log:
            self._log.info("Using %s task selector", task_selector_type)

        self.task_selector = TASK_SELECTORS[task_selector_type]
        self.task_selector_params_provider = TASK_SELECTOR_PARAMS_PROVIDERS[task_selector_type]

    @provide_session
    def heartbeat_callback(self, session: Session = NEW_SESSION) -> None:
        Stats.incr("scheduler_heartbeat", 1, 1)

    def register_signals(self) -> ExitStack:
        """Register signals that stop child processes."""
        resetter = ExitStack()
        prev_int = signal.signal(signal.SIGINT, self._exit_gracefully)
        prev_term = signal.signal(signal.SIGTERM, self._exit_gracefully)
        prev_usr2 = signal.signal(signal.SIGUSR2, self._debug_dump)

        resetter.callback(signal.signal, signal.SIGINT, prev_int)
        resetter.callback(signal.signal, signal.SIGTERM, prev_term)
        resetter.callback(signal.signal, signal.SIGUSR2, prev_usr2)

        if self._enable_tracemalloc:
            prev = signal.signal(signal.SIGUSR1, self._log_memory_usage)
            resetter.callback(signal.signal, signal.SIGUSR1, prev)

        return resetter

    def _exit_gracefully(self, signum: int, frame: FrameType | None) -> None:
        """Clean up processor_agent to avoid leaving orphan processes."""
        if self._is_tracing_enabled():
            self._end_active_spans()

        if not _is_parent_process():
            # Only the parent process should perform the cleanup.
            return

        if self._enable_tracemalloc:
            import tracemalloc

            tracemalloc.stop()

        self.log.info("Exiting gracefully upon receiving signal %s", signum)
        sys.exit(os.EX_OK)

    def _log_memory_usage(self, signum: int, frame: FrameType | None) -> None:
        import tracemalloc

        snapshot = tracemalloc.take_snapshot()
        top_stats = snapshot.statistics("lineno")
        n = 10
        self.log.error(
            "scheduler memory usage:\n Top %d\n %s",
            n,
            "\n\t".join(map(str, top_stats[:n])),
        )

    def _debug_dump(self, signum: int, frame: FrameType | None) -> None:
        import threading
        from traceback import extract_stack

        if not _is_parent_process():
            # Only the parent process should perform the debug dump.
            return

        try:
            sig_name = signal.Signals(signum).name
        except Exception:
            sig_name = str(signum)

        self.log.info("%s\n%s received, printing debug\n%s", "-" * 80, sig_name, "-" * 80)

        for executor in self.job.executors:
            self.log.info("Debug dump for the executor %s", executor)
            executor.debug_dump()
            self.log.info("-" * 80)

        id2name = {th.ident: th.name for th in threading.enumerate()}
        for threadId, stack in sys._current_frames().items():
            self.log.info("Stack Trace for Scheduler Job Runner on thread: %s", id2name[threadId])
            callstack = extract_stack(f=stack, limit=10)
            self.log.info("\n\t".join(map(repr, callstack)))
            self.log.info("-" * 80)

    def _aqcuire_lock_for_pgsql(self, session: Session) -> None:
        from airflow.utils.db import DBLocks

        # Optimization: to avoid littering the DB errors of "ERROR: canceling statement due to lock
        # timeout", try to take out a transactional advisory lock (unlocks automatically on
        # COMMIT/ROLLBACK)
        lock_acquired = session.execute(
            text("SELECT pg_try_advisory_xact_lock(:id)").bindparams(
                id=DBLocks.SCHEDULER_CRITICAL_SECTION.value
            )
        ).scalar()
        if not lock_acquired:
            # Throw an error like the one that would happen with NOWAIT
            raise OperationalError("Failed to acquire advisory lock", params=None, orig=RuntimeError("55P03"))

    def _executable_task_instances_to_queued(self, max_tis: int, session: Session) -> list[TI]:
        """
        Find TIs that are ready for execution based on conditions.

        Conditions include:
        - pool limits
        - DAG max_active_tasks
        - executor state
        - priority
        - max active tis per DAG
        - max active tis per DAG run

        :param max_tis: Maximum number of TIs to queue in this loop.
        :return: list[airflow.models.TaskInstance]
        """
        executable_tis: list[TI] = []

        if session.get_bind().dialect.name == "postgresql":
            self._aqcuire_lock_for_pgsql(session)
        timer = Stats.timer("scheduler.critical_section_query_duration")
        timer.start()

        try:
            params: Mapping[str, Any] = self.task_selector_params_provider(
                conf=conf,  # type: ignore[call-arg]
                scheduler_job_runner=self,  # type: ignore[call-arg]
            )
            task_instances_to_examine: list[TI] = self.task_selector.query_tasks_with_locks(
                session,
                **params,
            )

<<<<<<< HEAD
        timer.stop()
=======
            timer.stop()
>>>>>>> 3780d90a
        except OperationalError as e:
            timer.stop(send=False)
            raise e

        # TODO[HA]: This was wrong before anyway, as it only looked at a sub-set of dags, not everything.
        # Stats.gauge('scheduler.tasks.pending', len(task_instances_to_examine))

        if not task_instances_to_examine:
            self.log.debug("No tasks to consider for execution.")
            return []

        # Put one task instance on each line
        task_instance_str = "\n".join(f"\t{x!r}" for x in task_instances_to_examine)
        self.log.info("%s tasks up for execution:\n%s", len(task_instances_to_examine), task_instance_str)

        executor_slots_available: dict[ExecutorName, int] = {}
        # First get a mapping of executor names to slots they have available
        for executor in self.job.executors:
            if TYPE_CHECKING:
                # All executors should have a name if they are initted from the executor_loader.
                # But we need to check for None to make mypy happy.
                assert executor.name
            executor_slots_available[executor.name] = executor.slots_available

        for task_instance in task_instances_to_examine:
            if executor_obj := self._try_to_load_executor(task_instance.executor):
                if TYPE_CHECKING:
                    # All executors should have a name if they are initted from the executor_loader.
                    # But we need to check for None to make mypy happy.
                    assert executor_obj.name
                if executor_slots_available[executor_obj.name] <= 0:
                    self.log.debug(
                        "Not scheduling %s since its executor %s does not currently have any more "
                        "available slots"
                    )
                    continue
                executor_slots_available[executor_obj.name] -= 1
            else:
                # This is a defensive guard for if we happen to have a task who's executor cannot be
                # found. The check in the dag parser should make this not realistically possible but the
                # loader can fail if some direct DB modification has happened or another as yet unknown
                # edge case. _try_to_load_executor will log an error message explaining the executor
                # cannot be found.
                continue

            executable_tis.append(task_instance)

        if executable_tis:
            task_instance_str = "\n".join(f"\t{x!r}" for x in executable_tis)
            self.log.info("Setting the following tasks to queued state:\n%s", task_instance_str)

            # set TIs to queued state
            filter_for_tis = TI.filter_for_tis(executable_tis)
            session.execute(
                update(TI)
                .where(filter_for_tis)
                .values(
                    # TODO[ha]: should we use func.now()? How does that work with DB timezone
                    # on mysql when it's not UTC?
                    state=TaskInstanceState.QUEUED,
                    queued_dttm=timezone.utcnow(),
                    queued_by_job_id=self.job.id,
                )
                .execution_options(synchronize_session=False)
            )

            for ti in executable_tis:
                ti.emit_state_change_metric(TaskInstanceState.QUEUED)

        for ti in executable_tis:
            make_transient(ti)
        return executable_tis

    def _enqueue_task_instances_with_queued_state(
        self, task_instances: list[TI], executor: BaseExecutor, session: Session
    ) -> None:
        """
        Enqueue task_instances which should have been set to queued with the executor.

        :param task_instances: TaskInstances to enqueue
        :param executor: The executor to enqueue tasks for
        :param session: The session object
        """
        # actually enqueue them
        for ti in task_instances:
            if ti.dag_run.state in State.finished_dr_states:
                ti.set_state(None, session=session)
                continue

            workload = workloads.ExecuteTask.make(ti, generator=executor.jwt_generator)
            executor.queue_workload(workload, session=session)

    def _critical_section_enqueue_task_instances(self, session: Session) -> int:
        """
        Enqueues TaskInstances for execution.

        There are three steps:
        1. Pick TIs by priority with the constraint that they are in the expected states
        and that we do not exceed max_active_runs or pool limits.
        2. Change the state for the TIs above atomically.
        3. Enqueue the TIs in the executor.

        HA note: This function is a "critical section" meaning that only a single scheduler process can
        execute this function at the same time. This is achieved by doing
        ``SELECT ... from pool FOR UPDATE``. For DBs that support NOWAIT, a "blocked" scheduler will skip
        this and continue on with other tasks (creating new DAG runs, progressing TIs from None to SCHEDULED
        etc.); DBs that don't support this (such as MariaDB or MySQL 5.x) the other schedulers will wait for
        the lock before continuing.

        :param session:
        :return: Number of task instance with state changed.
        """
        # The user can either request a certain number of tis to schedule per main scheduler loop (default
        # is non-zero). If that value has been set to zero, that means use the value of core.parallelism (or
        # however many free slots are left). core.parallelism represents the max number of running TIs per
        # scheduler. Historically this value was stored in the executor, who's job it was to control/enforce
        # it. However, with multiple executors, any of which can run up to core.parallelism TIs individually,
        # we need to make sure in the scheduler now that we don't schedule more than core.parallelism totally
        # across all executors.
        num_occupied_slots = sum([executor.slots_occupied for executor in self.job.executors])
        parallelism = conf.getint("core", "parallelism")
        if self.job.max_tis_per_query == 0:
            max_tis = parallelism - num_occupied_slots
        else:
            max_tis = min(self.job.max_tis_per_query, parallelism - num_occupied_slots)
        if max_tis <= 0:
            self.log.debug("max_tis query size is less than or equal to zero. No query will be performed!")
            return 0

        queued_tis = self._executable_task_instances_to_queued(max_tis, session=session)

        # Sort queued TIs to their respective executor
        executor_to_queued_tis = self._executor_to_tis(queued_tis)
        for executor, queued_tis_per_executor in executor_to_queued_tis.items():
            self.log.info(
                "Trying to enqueue tasks: %s for executor: %s",
                queued_tis_per_executor,
                executor,
            )

            self._enqueue_task_instances_with_queued_state(queued_tis_per_executor, executor, session=session)

        return len(queued_tis)

    @staticmethod
    def _process_task_event_logs(log_records: deque[Log], session: Session):
        objects = (log_records.popleft() for _ in range(len(log_records)))
        session.bulk_save_objects(objects=objects, preserve_order=False)

    @staticmethod
    def _is_metrics_enabled():
        return any(
            [
                conf.getboolean("metrics", "statsd_datadog_enabled", fallback=False),
                conf.getboolean("metrics", "statsd_on", fallback=False),
                conf.getboolean("metrics", "otel_on", fallback=False),
            ]
        )

    @staticmethod
    def _is_tracing_enabled():
        return conf.getboolean("traces", "otel_on")

    def _process_executor_events(self, executor: BaseExecutor, session: Session) -> int:
        return SchedulerJobRunner.process_executor_events(
            executor=executor,
            job_id=self.job.id,
            scheduler_dag_bag=self.scheduler_dag_bag,
            session=session,
        )

    @classmethod
    def process_executor_events(
        cls, executor: BaseExecutor, job_id: str | None, scheduler_dag_bag: DBDagBag, session: Session
    ) -> int:
        """
        Process task completion events from the executor and update task instance states.

        This method handles task state transitions reported by executors, ensuring proper
        state management, callback execution, and notification processing. It maintains
        scheduler architectural principles by delegating user code execution to appropriate
        isolated processes.

        The method handles several key scenarios:
        1. **Normal task completion**: Updates task states for successful/failed tasks
        2. **External termination**: Detects tasks killed outside Airflow and marks them as failed
        3. **Task requeuing**: Handles tasks that were requeued by other schedulers or executors
        4. **Callback processing**: Sends task callback requests to DAG Processor for execution
        5. **Email notifications**: Sends email notification requests to DAG Processor

        :param executor: The executor reporting task completion events
        :param job_id: The scheduler job ID, used to detect task requeuing by other schedulers
        :param scheduler_dag_bag: Serialized DAG bag for retrieving task definitions
        :param session: Database session for task instance updates

        :return: Number of events processed from the executor event buffer

        :raises Exception: If DAG retrieval or task processing fails, logs error and continues

        This is a classmethod because this is also used in `dag.test()`.
        `dag.test` execute DAGs with no scheduler, therefore it needs to handle the events pushed by the
        executors as well.
        """
        ti_primary_key_to_try_number_map: dict[tuple[str, str, str, int], int] = {}
        event_buffer = executor.get_event_buffer()
        tis_with_right_state: list[TaskInstanceKey] = []

        # Report execution
        for ti_key, (state, _) in event_buffer.items():
            # We create map (dag_id, task_id, logical_date) -> in-memory try_number
            ti_primary_key_to_try_number_map[ti_key.primary] = ti_key.try_number

            cls.logger().info("Received executor event with state %s for task instance %s", state, ti_key)
            if state in (
                TaskInstanceState.FAILED,
                TaskInstanceState.SUCCESS,
                TaskInstanceState.QUEUED,
                TaskInstanceState.RUNNING,
                TaskInstanceState.RESTARTING,
            ):
                tis_with_right_state.append(ti_key)

        # Return if no finished tasks
        if not tis_with_right_state:
            return len(event_buffer)

        # Check state of finished tasks
        filter_for_tis = TI.filter_for_tis(tis_with_right_state)
        query = (
            select(TI)
            .where(filter_for_tis)
            .options(selectinload(TI.dag_model))
            .options(joinedload(TI.dag_run).selectinload(DagRun.consumed_asset_events))
            .options(joinedload(TI.dag_run).selectinload(DagRun.created_dag_version))
            .options(joinedload(TI.dag_version))
        )
        # row lock this entire set of taskinstances to make sure the scheduler doesn't fail when we have
        # multi-schedulers
        tis_query: Query = with_row_locks(query, of=TI, session=session, skip_locked=True)
        tis: Iterator[TI] = session.scalars(tis_query)
        for ti in tis:
            try_number = ti_primary_key_to_try_number_map[ti.key.primary]
            buffer_key = ti.key.with_try_number(try_number)
            state, info = event_buffer.pop(buffer_key)

            if state in (TaskInstanceState.QUEUED, TaskInstanceState.RUNNING):
                ti.external_executor_id = info
                cls.logger().info("Setting external_executor_id for %s to %s", ti, info)
                continue

            msg = (
                "TaskInstance Finished: dag_id=%s, task_id=%s, run_id=%s, map_index=%s, "
                "run_start_date=%s, run_end_date=%s, "
                "run_duration=%s, state=%s, executor=%s, executor_state=%s, try_number=%s, max_tries=%s, "
                "pool=%s, queue=%s, priority_weight=%d, operator=%s, queued_dttm=%s, scheduled_dttm=%s,"
                "queued_by_job_id=%s, pid=%s"
            )
            cls.logger().info(
                msg,
                ti.dag_id,
                ti.task_id,
                ti.run_id,
                ti.map_index,
                ti.start_date,
                ti.end_date,
                ti.duration,
                ti.state,
                executor,
                state,
                try_number,
                ti.max_tries,
                ti.pool,
                ti.queue,
                ti.priority_weight,
                ti.operator,
                ti.queued_dttm,
                ti.scheduled_dttm,
                ti.queued_by_job_id,
                ti.pid,
            )

            if (active_ti_span := cls.active_spans.get("ti:" + str(ti.id))) is not None:
                cls.set_ti_span_attrs(span=active_ti_span, state=state, ti=ti)
                # End the span and remove it from the active_spans dict.
                active_ti_span.end(end_time=datetime_to_nano(ti.end_date))
                cls.active_spans.delete("ti:" + str(ti.id))
                ti.span_status = SpanStatus.ENDED
            else:
                if ti.span_status == SpanStatus.ACTIVE:
                    # Another scheduler has started the span.
                    # Update the SpanStatus to let the process know that it must end it.
                    ti.span_status = SpanStatus.SHOULD_END

            # There are two scenarios why the same TI with the same try_number is queued
            # after executor is finished with it:
            # 1) the TI was killed externally and it had no time to mark itself failed
            # - in this case we should mark it as failed here.
            # 2) the TI has been requeued after getting deferred - in this case either our executor has it
            # or the TI is queued by another job. Either ways we should not fail it.

            # All of this could also happen if the state is "running",
            # but that is handled by the scheduler detecting task instances without heartbeats.

            ti_queued = ti.try_number == buffer_key.try_number and ti.state in (
                TaskInstanceState.SCHEDULED,
                TaskInstanceState.QUEUED,
                TaskInstanceState.RUNNING,
                TaskInstanceState.RESTARTING,
            )
            ti_requeued = (
                ti.queued_by_job_id != job_id  # Another scheduler has queued this task again
                or executor.has_task(ti)  # This scheduler has this task already
            )

            if ti_queued and not ti_requeued:
                Stats.incr(
                    "scheduler.tasks.killed_externally",
                    tags={"dag_id": ti.dag_id, "task_id": ti.task_id},
                )
                msg = (
                    "Executor %s reported that the task instance %s finished with state %s, but the task instance's state attribute is %s. "  # noqa: RUF100, UP031, flynt
                    "Learn more: https://airflow.apache.org/docs/apache-airflow/stable/troubleshooting.html#task-state-changed-externally"
                    % (executor, ti, state, ti.state)
                )
                if info is not None:
                    msg += " Extra info: %s" % info  # noqa: RUF100, UP031, flynt
                session.add(Log(event="state mismatch", extra=msg, task_instance=ti.key))

                # Get task from the Serialized DAG
                try:
                    dag = scheduler_dag_bag.get_dag_for_run(dag_run=ti.dag_run, session=session)
                    cls.logger().error(
                        "DAG '%s' for task instance %s not found in serialized_dag table",
                        ti.dag_id,
                        ti,
                    )
                    if TYPE_CHECKING:
                        assert dag
                    # TODO (GH-52141): get_task in scheduler needs to return scheduler types
                    # instead, but currently it inherits SDK's DAG.
                    task = cast("MappedOperator | SerializedBaseOperator", dag.get_task(ti.task_id))
                except Exception:
                    cls.logger().exception("Marking task instance %s as %s", ti, state)
                    ti.set_state(state)
                    continue
                ti.task = task
                if task.has_on_retry_callback or task.has_on_failure_callback:
                    # Only log the error/extra info here, since the `ti.handle_failure()` path will log it
                    # too, which would lead to double logging
                    cls.logger().error(msg)
                    request = TaskCallbackRequest(
                        filepath=ti.dag_model.relative_fileloc,
                        bundle_name=ti.dag_version.bundle_name,
                        bundle_version=ti.dag_version.bundle_version,
                        ti=ti,
                        msg=msg,
                        context_from_server=TIRunContext(
                            dag_run=DRDataModel.model_validate(ti.dag_run, from_attributes=True),
                            max_tries=ti.max_tries,
                            variables=[],
                            connections=[],
                            xcom_keys_to_clear=[],
                        ),
                    )
                    executor.send_callback(request)

                # Handle cleared tasks that were successfully terminated by executor
                if ti.state == TaskInstanceState.RESTARTING and state == TaskInstanceState.SUCCESS:
                    cls.logger().info(
                        "Task %s was cleared and successfully terminated. Setting to scheduled for retry.", ti
                    )
                    # Adjust max_tries to allow retry beyond normal limits (like clearing does)
                    ti.max_tries = ti.try_number + ti.task.retries
                    ti.set_state(None)
                    continue

                # Send email notification request to DAG processor via DB
                if task.email and (task.email_on_failure or task.email_on_retry):
                    cls.logger().info(
                        "Sending email request for task %s to DAG Processor",
                        ti,
                    )
                    email_request = EmailNotificationRequest(
                        filepath=ti.dag_model.relative_fileloc,
                        bundle_name=ti.dag_version.bundle_name,
                        bundle_version=ti.dag_version.bundle_version,
                        ti=ti,
                        msg=msg,
                        email_type="retry" if ti.is_eligible_to_retry() else "failure",
                        context_from_server=TIRunContext(
                            dag_run=DRDataModel.model_validate(ti.dag_run, from_attributes=True),
                            max_tries=ti.max_tries,
                            variables=[],
                            connections=[],
                            xcom_keys_to_clear=[],
                        ),
                    )
                    executor.send_callback(email_request)

                # Update task state - emails are handled by DAG processor now
                ti.handle_failure(error=msg, session=session)

        return len(event_buffer)

    @classmethod
    def set_ti_span_attrs(cls, span, state, ti):
        span.set_attributes(
            {
                "airflow.category": "scheduler",
                "airflow.task.id": ti.id,
                "airflow.task.task_id": ti.task_id,
                "airflow.task.dag_id": ti.dag_id,
                "airflow.task.state": ti.state,
                "airflow.task.error": state == TaskInstanceState.FAILED,
                "airflow.task.start_date": str(ti.start_date),
                "airflow.task.end_date": str(ti.end_date),
                "airflow.task.duration": ti.duration,
                "airflow.task.executor_config": str(ti.executor_config),
                "airflow.task.logical_date": str(ti.logical_date),
                "airflow.task.hostname": ti.hostname,
                "airflow.task.log_url": ti.log_url,
                "airflow.task.operator": str(ti.operator),
                "airflow.task.try_number": ti.try_number,
                "airflow.task.executor_state": state,
                "airflow.task.pool": ti.pool,
                "airflow.task.queue": ti.queue,
                "airflow.task.priority_weight": ti.priority_weight,
                "airflow.task.queued_dttm": str(ti.queued_dttm),
                "airflow.task.queued_by_job_id": ti.queued_by_job_id,
                "airflow.task.pid": ti.pid,
            }
        )
        if span.is_recording():
            span.add_event(name="airflow.task.queued", timestamp=datetime_to_nano(ti.queued_dttm))
            span.add_event(name="airflow.task.started", timestamp=datetime_to_nano(ti.start_date))
            span.add_event(name="airflow.task.ended", timestamp=datetime_to_nano(ti.end_date))

    def _execute(self) -> int | None:
        self.log.info("Starting the scheduler")

        reset_signals = self.register_signals()
        try:
            callback_sink: DatabaseCallbackSink

            from airflow.callbacks.database_callback_sink import DatabaseCallbackSink

            self.log.debug("Using DatabaseCallbackSink as callback sink.")
            callback_sink = DatabaseCallbackSink()

            for executor in self.job.executors:
                executor.job_id = self.job.id
                executor.callback_sink = callback_sink
                executor.start()

            # local import due to type_checking.
            from airflow.executors.base_executor import BaseExecutor

            # Pass a reference to the dictionary.
            # Any changes made by a dag_run instance, will be reflected to the dictionary of this class.
            DagRun.set_active_spans(active_spans=self.active_spans)
            BaseExecutor.set_active_spans(active_spans=self.active_spans)

            self._run_scheduler_loop()

            settings.Session.remove()
        except Exception:
            self.log.exception("Exception when executing SchedulerJob._run_scheduler_loop")
            raise
        finally:
            for executor in self.job.executors:
                try:
                    executor.end()
                except Exception:
                    self.log.exception("Exception when executing Executor.end on %s", executor)

            # Under normal execution, this doesn't matter, but by resetting signals it lets us run more things
            # in the same process under testing without leaking global state
            reset_signals.close()
            self.log.info("Exited execute loop")
        return None

    @provide_session
    def _update_dag_run_state_for_paused_dags(self, session: Session = NEW_SESSION) -> None:
        try:
            paused_runs = session.scalars(
                select(DagRun)
                .join(DagRun.dag_model)
                .join(TI)
                .where(
                    DagModel.is_paused == expression.true(),
                    DR.state == DagRunState.RUNNING,
                )
                .having(DR.last_scheduling_decision <= func.max(TI.updated_at))
                .group_by(DR)
            )
            for dag_run in paused_runs:
                dag = self.scheduler_dag_bag.get_dag_for_run(dag_run=dag_run, session=session)
                if dag is not None:
                    dag_run.dag = dag
                    _, callback_to_run = dag_run.update_state(execute_callbacks=False, session=session)
                    if callback_to_run:
                        self._send_dag_callbacks_to_processor(dag, callback_to_run)
        except Exception as e:  # should not fail the scheduler
            self.log.exception("Failed to update dag run state for paused dags due to %s", e)

    @provide_session
    def _end_active_spans(self, session: Session = NEW_SESSION):
        # No need to do a commit for every update. The annotation will commit all of them once at the end.
        for prefixed_key, span in self.active_spans.get_all().items():
            # Use partition to split on the first occurrence of ':'.
            prefix, sep, key = prefixed_key.partition(":")

            if prefix == "ti":
                ti: TaskInstance | None = session.get(TaskInstance, key)

                if ti is not None:
                    if ti.state in State.finished:
                        self.set_ti_span_attrs(span=span, state=ti.state, ti=ti)
                        span.end(end_time=datetime_to_nano(ti.end_date))
                        ti.span_status = SpanStatus.ENDED
                    else:
                        span.end()
                        ti.span_status = SpanStatus.NEEDS_CONTINUANCE
            elif prefix == "dr":
                dag_run: DagRun = session.scalars(select(DagRun).where(DagRun.id == int(key))).one()
                if dag_run.state in State.finished_dr_states:
                    dag_run.set_dagrun_span_attrs(span=span)

                    span.end(end_time=datetime_to_nano(dag_run.end_date))
                    dag_run.span_status = SpanStatus.ENDED
                else:
                    span.end()
                    dag_run.span_status = SpanStatus.NEEDS_CONTINUANCE
                    initial_dag_run_context = Trace.extract(dag_run.context_carrier)
                    with Trace.start_child_span(
                        span_name="current_scheduler_exited", parent_context=initial_dag_run_context
                    ) as s:
                        s.set_attribute("trace_status", "needs continuance")
            else:
                self.log.error("Found key with unknown prefix: '%s'", prefixed_key)

        # Even if there is a key with an unknown prefix, clear the dict.
        # If this method has been called, the scheduler is exiting.
        self.active_spans.clear()

    def _end_spans_of_externally_ended_ops(self, session: Session):
        # The scheduler that starts a dag_run or a task is also the one that starts the spans.
        # Each scheduler should end the spans that it has started.
        #
        # Otel spans are implemented in a certain way so that the objects
        # can't be shared between processes or get recreated.
        # It is done so that the process that starts a span, is also the one that ends it.
        #
        # If another scheduler has finished processing a dag_run or a task and there is a reference
        # on the active_spans dictionary, then the current scheduler started the span,
        # and therefore must end it.
        dag_runs_should_end: list[DagRun] = session.scalars(
            select(DagRun).where(DagRun.span_status == SpanStatus.SHOULD_END)
        ).all()
        tis_should_end: list[TaskInstance] = session.scalars(
            select(TaskInstance).where(TaskInstance.span_status == SpanStatus.SHOULD_END)
        ).all()

        for dag_run in dag_runs_should_end:
            active_dagrun_span = self.active_spans.get("dr:" + str(dag_run.id))
            if active_dagrun_span is not None:
                if dag_run.state in State.finished_dr_states:
                    dag_run.set_dagrun_span_attrs(span=active_dagrun_span)

                    active_dagrun_span.end(end_time=datetime_to_nano(dag_run.end_date))
                else:
                    active_dagrun_span.end()
                self.active_spans.delete("dr:" + str(dag_run.id))
                dag_run.span_status = SpanStatus.ENDED

        for ti in tis_should_end:
            active_ti_span = self.active_spans.get("ti:" + ti.id)
            if active_ti_span is not None:
                if ti.state in State.finished:
                    self.set_ti_span_attrs(span=active_ti_span, state=ti.state, ti=ti)
                    active_ti_span.end(end_time=datetime_to_nano(ti.end_date))
                else:
                    active_ti_span.end()
                self.active_spans.delete("ti:" + ti.id)
                ti.span_status = SpanStatus.ENDED

    def _recreate_unhealthy_scheduler_spans_if_needed(self, dag_run: DagRun, session: Session):
        # There are two scenarios:
        #   1. scheduler is unhealthy but managed to update span_status
        #   2. scheduler is unhealthy and didn't manage to make any updates
        # Check the span_status first, in case the 2nd db query can be avoided (scenario 1).

        # If the dag_run is scheduled by a different scheduler, and it's still running and the span is active,
        # then check the Job table to determine if the initial scheduler is still healthy.
        if (
            dag_run.scheduled_by_job_id != self.job.id
            and dag_run.state in State.unfinished_dr_states
            and dag_run.span_status == SpanStatus.ACTIVE
        ):
            initial_scheduler_id = dag_run.scheduled_by_job_id
            job: Job = session.scalars(
                select(Job).where(
                    Job.id == initial_scheduler_id,
                    Job.job_type == "SchedulerJob",
                )
            ).one()

            if not job.is_alive():
                # Start a new span for the dag_run.
                dr_span = Trace.start_root_span(
                    span_name=f"{dag_run.dag_id}_recreated",
                    component="dag",
                    start_time=dag_run.queued_at,
                    start_as_current=False,
                )
                carrier = Trace.inject()
                # Update the context_carrier and leave the SpanStatus as ACTIVE.
                dag_run.context_carrier = carrier
                self.active_spans.set("dr:" + str(dag_run.id), dr_span)

                tis = dag_run.get_task_instances(session=session)

                # At this point, any tis will have been adopted by the current scheduler,
                # and ti.queued_by_job_id will point to the current id.
                # Any tis that have been executed by the unhealthy scheduler, will need a new span
                # so that it can be associated with the new dag_run span.
                tis_needing_spans = [
                    ti
                    for ti in tis
                    # If it has started and there is a reference on the active_spans dict,
                    # then it was started by the current scheduler.
                    if ti.start_date is not None and self.active_spans.get("ti:" + ti.id) is None
                ]

                dr_context = Trace.extract(dag_run.context_carrier)
                for ti in tis_needing_spans:
                    ti_span = Trace.start_child_span(
                        span_name=f"{ti.task_id}_recreated",
                        parent_context=dr_context,
                        start_time=ti.queued_dttm,
                        start_as_current=False,
                    )
                    ti_carrier = Trace.inject()
                    ti.context_carrier = ti_carrier

                    if ti.state in State.finished:
                        self.set_ti_span_attrs(span=ti_span, state=ti.state, ti=ti)
                        ti_span.end(end_time=datetime_to_nano(ti.end_date))
                        ti.span_status = SpanStatus.ENDED
                    else:
                        ti.span_status = SpanStatus.ACTIVE
                        self.active_spans.set("ti:" + ti.id, ti_span)

    def _run_scheduler_loop(self) -> None:
        """
        Harvest DAG parsing results, queue tasks, and perform executor heartbeat; the actual scheduler loop.

        The main steps in the loop are:
            #. Harvest DAG parsing results through DagFileProcessorAgent
            #. Find and queue executable tasks
                #. Change task instance state in DB
                #. Queue tasks in executor
            #. Heartbeat executor
                #. Execute queued tasks in executor asynchronously
                #. Sync on the states of running tasks
            #. Check for expired Deadlines
                #. Hand off processing the expired Deadlines if any are found
        """
        is_unit_test: bool = conf.getboolean("core", "unit_test_mode")

        timers = EventScheduler()

        # Check on start up, then every configured interval
        self.adopt_or_reset_orphaned_tasks()

        timers.call_regular_interval(
            conf.getfloat("scheduler", "orphaned_tasks_check_interval", fallback=300.0),
            self.adopt_or_reset_orphaned_tasks,
        )

        timers.call_regular_interval(
            conf.getfloat("scheduler", "trigger_timeout_check_interval", fallback=15.0),
            self.check_trigger_timeouts,
        )

        timers.call_regular_interval(
            30,
            self._mark_backfills_complete,
        )

        if self._is_metrics_enabled() or self._is_tracing_enabled():
            timers.call_regular_interval(
                conf.getfloat("scheduler", "pool_metrics_interval", fallback=5.0),
                self._emit_pool_metrics,
            )

        if self._is_metrics_enabled():
            timers.call_regular_interval(
                conf.getfloat("scheduler", "running_metrics_interval", fallback=30.0),
                self._emit_running_ti_metrics,
            )

        timers.call_regular_interval(
            conf.getfloat("scheduler", "task_instance_heartbeat_timeout_detection_interval", fallback=10.0),
            self._find_and_purge_task_instances_without_heartbeats,
        )

        timers.call_regular_interval(60.0, self._update_dag_run_state_for_paused_dags)

        timers.call_regular_interval(
            conf.getfloat("scheduler", "task_queued_timeout_check_interval"),
            self._handle_tasks_stuck_in_queued,
        )

        timers.call_regular_interval(
            conf.getfloat("scheduler", "parsing_cleanup_interval"),
            self._update_asset_orphanage,
        )
        timers.call_regular_interval(
            conf.getfloat("scheduler", "parsing_cleanup_interval"),
            self._remove_unreferenced_triggers,
        )

        if any(x.is_local for x in self.job.executors):
            bundle_cleanup_mgr = BundleUsageTrackingManager()
            check_interval = conf.getint(
                section="dag_processor",
                key="stale_bundle_cleanup_interval",
            )
            if check_interval > 0:
                timers.call_regular_interval(
                    delay=check_interval,
                    action=bundle_cleanup_mgr.remove_stale_bundle_versions,
                )


        STARTED_RUN = False
        ITERS = 0
        SUM_LOOP_TIME = 0.0


        for loop_count in itertools.count(start=1):
            with (
                DebugTrace.start_span(span_name="scheduler_job_loop", component="SchedulerJobRunner") as span,
                Stats.timer("scheduler.scheduler_loop_duration") as timer,
            ):
                span.set_attributes(
                    {
                        "category": "scheduler",
                        "loop_count": loop_count,
                    }
                )

                with create_session() as session:
                    if self._is_tracing_enabled():
                        self._end_spans_of_externally_ended_ops(session)

                    if STARTED_RUN and (session.query(TaskInstance)
                        .filter((TaskInstance.state == State.QUEUED) |
                                (TaskInstance.state == State.SCHEDULED) |
                                (TaskInstance.state == State.RUNNING) |
                                (TaskInstance.state == None)).first()) is None:

                                print(f"Iterations: {ITERS}")
                                print(f"Average duration: {SUM_LOOP_TIME/ITERS}")

                                import sys
                                sys.exit(0)

                    if not STARTED_RUN:
                        STARTED_RUN = (session.query(TaskInstance)
                        .filter(TaskInstance.state == State.SCHEDULED).first()) is not None

                    if STARTED_RUN:
                        ITERS += 1

                    # This will schedule for as many executors as possible.
                    num_queued_tis = self._do_scheduling(session)
                    # Don't keep any objects alive -- we've possibly just looked at 500+ ORM objects!
                    session.expunge_all()

                # Heartbeat all executors, even if they're not receiving new tasks this loop. It will be
                # either a no-op, or they will check-in on currently running tasks and send out new
                # events to be processed below.
                for executor in self.job.executors:
                    executor.heartbeat()

                with create_session() as session:
                    num_finished_events = 0
                    for executor in self.job.executors:
                        num_finished_events += self._process_executor_events(
                            executor=executor, session=session
                        )

                for executor in self.job.executors:
                    try:
                        with create_session() as session:
                            self._process_task_event_logs(executor._task_event_logs, session)
                    except Exception:
                        self.log.exception("Something went wrong when trying to save task event logs.")

                with create_session() as session:
                    # Only retrieve expired deadlines that haven't been processed yet.
                    # `callback_state` is null/None by default until the handler set it.
                    for deadline in session.scalars(
                        select(Deadline)
                        .where(Deadline.deadline_time < datetime.now(timezone.utc))
                        .where(Deadline.callback_state.is_(None))
                    ):
                        deadline.handle_miss(session)

                # Heartbeat the scheduler periodically
                perform_heartbeat(
                    job=self.job, heartbeat_callback=self.heartbeat_callback, only_if_necessary=True
                )

                # Run any pending timed events
                next_event = timers.run(blocking=False)
                self.log.debug("Next timed event is in %f", next_event)

            SUM_LOOP_TIME += timer.duration
            self.log.debug("Ran scheduling loop in %.2f seconds", timer.duration)
            if span.is_recording():
                span.add_event(
                    name="Ran scheduling loop",
                    attributes={
                        "duration in seconds": timer.duration,
                    },
                )

            if not is_unit_test and not num_queued_tis and not num_finished_events:
                # If the scheduler is doing things, don't sleep. This means when there is work to do, the
                # scheduler will run "as quick as possible", but when it's stopped, it can sleep, dropping CPU
                # usage when "idle"
                time.sleep(min(self._scheduler_idle_sleep_time, next_event or 0))

            if loop_count >= self.num_runs > 0:
                self.log.info(
                    "Exiting scheduler loop as requested number of runs (%d - got to %d) has been reached",
                    self.num_runs,
                    loop_count,
                )
                if span.is_recording():
                    span.add_event("Exiting scheduler loop as requested number of runs has been reached")
                break

    def _do_scheduling(self, session: Session) -> int:
        """
        Make the main scheduling decisions.

        It:
        - Creates any necessary DAG runs by examining the next_dagrun_create_after column of DagModel

          Since creating Dag Runs is a relatively time consuming process, we select only 10 dags by default
          (configurable via ``scheduler.max_dagruns_to_create_per_loop`` setting) - putting this higher will
          mean one scheduler could spend a chunk of time creating dag runs, and not ever get around to
          scheduling tasks.

        - Finds the "next n oldest" running DAG Runs to examine for scheduling (n=20 by default, configurable
          via ``scheduler.max_dagruns_per_loop_to_schedule`` config setting) and tries to progress state (TIs
          to SCHEDULED, or DagRuns to SUCCESS/FAILURE etc)

          By "next oldest", we mean hasn't been examined/scheduled in the most time.

          We don't select all dagruns at once, because the rows are selected with row locks, meaning
          that only one scheduler can "process them", even it is waiting behind other dags. Increasing this
          limit will allow more throughput for smaller DAGs but will likely slow down throughput for larger
          (>500 tasks.) DAGs

        - Then, via a Critical Section (locking the rows of the Pool model) we queue tasks, and then send them
          to the executor.

          See docs of _critical_section_enqueue_task_instances for more.

        :return: Number of TIs enqueued in this iteration
        """

        # Put a check in place to make sure we don't commit unexpectedly
        with prohibit_commit(session) as guard:
            if settings.USE_JOB_SCHEDULE:
                self._create_dagruns_for_dags(guard, session)

            self._start_queued_dagruns(session)
            guard.commit()

            # Bulk fetch the currently active dag runs for the dags we are
            # examining, rather than making one query per DagRun
            dag_runs = DagRun.get_running_dag_runs_to_examine(session=session)

            callback_tuples = self._schedule_all_dag_runs(guard, dag_runs, session)

        # Send the callbacks after we commit to ensure the context is up to date when it gets run
        # cache saves time during scheduling of many dag_runs for same dag
        cached_get_dag: Callable[[DagRun], SerializedDAG | None] = lru_cache()(
            partial(self.scheduler_dag_bag.get_dag_for_run, session=session)
        )
        for dag_run, callback_to_run in callback_tuples:
            dag = cached_get_dag(dag_run)
            if dag:
                # Sending callbacks to the database, so it must be done outside of prohibit_commit.
                self._send_dag_callbacks_to_processor(dag, callback_to_run)
            else:
                self.log.error("DAG '%s' not found in serialized_dag table", dag_run.dag_id)

        with prohibit_commit(session) as guard:
            # Without this, the session has an invalid view of the DB
            session.expunge_all()
            # END: schedule TIs

            # Attempt to schedule even if some executors are full but not all.
            total_free_executor_slots = sum([executor.slots_available for executor in self.job.executors])
            if total_free_executor_slots <= 0:
                # We know we can't do anything here, so don't even try!
                self.log.debug("All executors are full, skipping critical section")
                num_queued_tis = 0
            else:
                try:
                    timer = Stats.timer("scheduler.critical_section_duration")
                    timer.start()

                    # Find any TIs in state SCHEDULED, try to QUEUE them (send it to the executors)
                    num_queued_tis = self._critical_section_enqueue_task_instances(session=session)

                    # Make sure we only sent this metric if we obtained the lock, otherwise we'll skew the
                    # metric, way down
                    timer.stop(send=True)
                except OperationalError as e:
                    timer.stop(send=False)

                    if is_lock_not_available_error(error=e):
                        self.log.debug("Critical section lock held by another Scheduler")
                        Stats.incr("scheduler.critical_section_busy")
                        session.rollback()
                        return 0
                    raise

            guard.commit()

        return num_queued_tis

    @retry_db_transaction
    def _create_dagruns_for_dags(self, guard: CommitProhibitorGuard, session: Session) -> None:
        """Find Dag Models needing DagRuns and Create Dag Runs with retries in case of OperationalError."""
        query, triggered_date_by_dag = DagModel.dags_needing_dagruns(session)
        all_dags_needing_dag_runs = set(query.all())
        asset_triggered_dags = [
            dag for dag in all_dags_needing_dag_runs if dag.dag_id in triggered_date_by_dag
        ]
        non_asset_dags = all_dags_needing_dag_runs.difference(asset_triggered_dags)
        self._create_dag_runs(non_asset_dags, session)
        if asset_triggered_dags:
            self._create_dag_runs_asset_triggered(
                dag_models=asset_triggered_dags,
                triggered_date_by_dag=triggered_date_by_dag,
                session=session,
            )

        # commit the session - Release the write lock on DagModel table.
        guard.commit()
        # END: create dagruns

    @provide_session
    def _mark_backfills_complete(self, session: Session = NEW_SESSION) -> None:
        """Mark completed backfills as completed."""
        self.log.debug("checking for completed backfills.")
        unfinished_states = (DagRunState.RUNNING, DagRunState.QUEUED)
        now = timezone.utcnow()
        # todo: AIP-78 simplify this function to an update statement
        query = select(Backfill).where(
            Backfill.completed_at.is_(None),
            ~exists(
                select(DagRun.id).where(
                    and_(DagRun.backfill_id == Backfill.id, DagRun.state.in_(unfinished_states))
                )
            ),
        )
        backfills = session.scalars(query).all()
        if not backfills:
            return
        self.log.info("marking %s backfills as complete", len(backfills))
        for b in backfills:
            b.completed_at = now

    @add_debug_span
    def _create_dag_runs(self, dag_models: Collection[DagModel], session: Session) -> None:
        """Create a DAG run and update the dag_model to control if/when the next DAGRun should be created."""
        # Bulk Fetch DagRuns with dag_id and logical_date same
        # as DagModel.dag_id and DagModel.next_dagrun
        # This list is used to verify if the DagRun already exist so that we don't attempt to create
        # duplicate dag runs
        existing_dagruns = (
            session.execute(
                select(DagRun.dag_id, DagRun.logical_date).where(
                    tuple_(DagRun.dag_id, DagRun.logical_date).in_(
                        (dm.dag_id, dm.next_dagrun) for dm in dag_models
                    ),
                )
            )
            .unique()
            .all()
        )

        # backfill runs are not created by scheduler and their concurrency is separate
        # so we exclude them here
        dag_ids = (dm.dag_id for dm in dag_models)
        active_runs_of_dags = Counter(
            DagRun.active_runs_of_dags(
                dag_ids=dag_ids,
                exclude_backfill=True,
                session=session,
            )
        )

        for dag_model in dag_models:
            dag = _get_current_dag(dag_id=dag_model.dag_id, session=session)
            if not dag:
                self.log.error("DAG '%s' not found in serialized_dag table", dag_model.dag_id)
                continue

            data_interval = get_next_data_interval(dag.timetable, dag_model)
            # Explicitly check if the DagRun already exists. This is an edge case
            # where a Dag Run is created but `DagModel.next_dagrun` and `DagModel.next_dagrun_create_after`
            # are not updated.
            # We opted to check DagRun existence instead
            # of catching an Integrity error and rolling back the session i.e
            # we need to set dag.next_dagrun_info if the Dag Run already exists or if we
            # create a new one. This is so that in the next Scheduling loop we try to create new runs
            # instead of falling in a loop of Integrity Error.
            if (dag.dag_id, dag_model.next_dagrun) not in existing_dagruns:
                try:
                    dag.create_dagrun(
                        run_id=dag.timetable.generate_run_id(
                            run_type=DagRunType.SCHEDULED,
                            run_after=dag_model.next_dagrun,
                            data_interval=data_interval,
                        ),
                        logical_date=dag_model.next_dagrun,
                        data_interval=data_interval,
                        run_after=dag_model.next_dagrun_create_after,
                        run_type=DagRunType.SCHEDULED,
                        triggered_by=DagRunTriggeredByType.TIMETABLE,
                        state=DagRunState.QUEUED,
                        creating_job_id=self.job.id,
                        session=session,
                    )
                    active_runs_of_dags[dag.dag_id] += 1
                # Exceptions like ValueError, ParamValidationError, etc. are raised by
                # dag.create_dagrun() when dag is misconfigured. The scheduler should not
                # crash due to misconfigured dags. We should log any exception encountered
                # and continue to the next dag.
                except Exception:
                    self.log.exception("Failed creating DagRun for %s", dag.dag_id)
                    continue
            if self._should_update_dag_next_dagruns(
                dag,
                dag_model,
                last_dag_run=None,
                active_non_backfill_runs=active_runs_of_dags[dag.dag_id],
                session=session,
            ):
                dag_model.calculate_dagrun_date_fields(dag, data_interval)
        # TODO[HA]: Should we do a session.flush() so we don't have to keep lots of state/object in
        # memory for larger dags? or expunge_all()

    def _create_dag_runs_asset_triggered(
        self,
        dag_models: Collection[DagModel],
        triggered_date_by_dag: dict[str, datetime],
        session: Session,
    ) -> None:
        """For DAGs that are triggered by assets, create dag runs."""
        triggered_dates: dict[str, DateTime] = {
            dag_id: timezone.coerce_datetime(last_asset_event_time)
            for dag_id, last_asset_event_time in triggered_date_by_dag.items()
        }

        for dag_model in dag_models:
            dag = _get_current_dag(dag_id=dag_model.dag_id, session=session)
            if not dag:
                self.log.error("DAG '%s' not found in serialized_dag table", dag_model.dag_id)
                continue

            if not isinstance(dag.timetable, AssetTriggeredTimetable):
                self.log.error(
                    "DAG '%s' was asset-scheduled, but didn't have an AssetTriggeredTimetable!",
                    dag_model.dag_id,
                )
                continue

            triggered_date = triggered_dates[dag.dag_id]
            cte = (
                select(func.max(DagRun.run_after).label("previous_dag_run_run_after"))
                .where(
                    DagRun.dag_id == dag.dag_id,
                    DagRun.run_type == DagRunType.ASSET_TRIGGERED,
                    DagRun.run_after < triggered_date,
                )
                .cte()
            )

            asset_events = session.scalars(
                select(AssetEvent)
                .where(
                    or_(
                        AssetEvent.asset_id.in_(
                            select(DagScheduleAssetReference.asset_id).where(
                                DagScheduleAssetReference.dag_id == dag.dag_id
                            )
                        ),
                        AssetEvent.source_aliases.any(
                            AssetAliasModel.scheduled_dags.any(
                                DagScheduleAssetAliasReference.dag_id == dag.dag_id
                            )
                        ),
                    ),
                    AssetEvent.timestamp <= triggered_date,
                    AssetEvent.timestamp > func.coalesce(cte.c.previous_dag_run_run_after, date.min),
                )
                .order_by(AssetEvent.timestamp.asc(), AssetEvent.id.asc())
            ).all()

            dag_run = dag.create_dagrun(
                run_id=DagRun.generate_run_id(
                    run_type=DagRunType.ASSET_TRIGGERED, logical_date=None, run_after=triggered_date
                ),
                logical_date=None,
                data_interval=None,
                run_after=triggered_date,
                run_type=DagRunType.ASSET_TRIGGERED,
                triggered_by=DagRunTriggeredByType.ASSET,
                state=DagRunState.QUEUED,
                creating_job_id=self.job.id,
                session=session,
            )
            Stats.incr("asset.triggered_dagruns")
            dag_run.consumed_asset_events.extend(asset_events)
            session.execute(delete(AssetDagRunQueue).where(AssetDagRunQueue.target_dag_id == dag_run.dag_id))

    def _should_update_dag_next_dagruns(
        self,
        dag: SerializedDAG,
        dag_model: DagModel,
        *,
        last_dag_run: DagRun | None = None,
        active_non_backfill_runs: int | None = None,
        session: Session,
    ) -> bool:
        """Check if the dag's next_dagruns_create_after should be updated."""
        # If last_dag_run is defined, the update was triggered by a scheduling decision in this DAG run.
        # In such case, schedule next only if last_dag_run is finished and was an automated run.
        if last_dag_run and not (
            last_dag_run.state in State.finished_dr_states and last_dag_run.run_type == DagRunType.SCHEDULED
        ):
            return False
        # If the DAG never schedules skip save runtime
        if not dag.timetable.can_be_scheduled:
            return False

        if active_non_backfill_runs is None:
            runs_dict = DagRun.active_runs_of_dags(
                dag_ids=[dag.dag_id],
                exclude_backfill=True,
                session=session,
            )
            active_non_backfill_runs = runs_dict.get(dag.dag_id, 0)

        if active_non_backfill_runs >= dag.max_active_runs:
            self.log.info(
                "DAG %s is at (or above) max_active_runs (%d of %d), not creating any more runs",
                dag_model.dag_id,
                active_non_backfill_runs,
                dag.max_active_runs,
            )
            dag_model.next_dagrun_create_after = None
            return False
        return True

    @add_debug_span
    def _start_queued_dagruns(self, session: Session) -> None:
        """Find DagRuns in queued state and decide moving them to running state."""
        # added all() to save runtime, otherwise query is executed more than once
        dag_runs: Collection[DagRun] = DagRun.get_queued_dag_runs_to_set_running(session).all()

        query = (
            select(
                DagRun.dag_id,
                DagRun.backfill_id,
                func.count(DagRun.id).label("num_running"),
            )
            .where(DagRun.state == DagRunState.RUNNING)
            .group_by(DagRun.dag_id, DagRun.backfill_id)
        )
        active_runs_of_dags = Counter({(dag_id, br_id): num for dag_id, br_id, num in session.execute(query)})

        @add_debug_span
        def _update_state(dag: SerializedDAG, dag_run: DagRun):
            span = Trace.get_current_span()
            span.set_attributes(
                {
                    "state": str(DagRunState.RUNNING),
                    "run_id": dag_run.run_id,
                    "type": dag_run.run_type,
                    "dag_id": dag_run.dag_id,
                }
            )

            dag_run.state = DagRunState.RUNNING
            dag_run.start_date = timezone.utcnow()
            if (
                dag.timetable.periodic
                and dag_run.run_type != DagRunType.MANUAL
                and dag_run.triggered_by != DagRunTriggeredByType.ASSET
                and dag_run.clear_number < 1
            ):
                # TODO: Logically, this should be DagRunInfo.run_after, but the
                # information is not stored on a DagRun, only before the actual
                # execution on DagModel.next_dagrun_create_after. We should add
                # a field on DagRun for this instead of relying on the run
                # always happening immediately after the data interval.
                # We only publish these metrics for scheduled dag runs and only
                # when ``run_type`` is *MANUAL* and ``clear_number`` is 0.
                expected_start_date = get_run_data_interval(dag.timetable, dag_run).end
                schedule_delay = dag_run.start_date - expected_start_date
                # Publish metrics twice with backward compatible name, and then with tags
                Stats.timing(f"dagrun.schedule_delay.{dag.dag_id}", schedule_delay)
                Stats.timing(
                    "dagrun.schedule_delay",
                    schedule_delay,
                    tags={"dag_id": dag.dag_id},
                )
                if span.is_recording():
                    span.add_event(
                        name="schedule_delay",
                        attributes={"dag_id": dag.dag_id, "schedule_delay": str(schedule_delay)},
                    )

        # cache saves time during scheduling of many dag_runs for same dag
        cached_get_dag: Callable[[DagRun], SerializedDAG | None] = lru_cache()(
            partial(self.scheduler_dag_bag.get_dag_for_run, session=session)
        )

        span = Trace.get_current_span()
        for dag_run in dag_runs:
            dag_id = dag_run.dag_id
            run_id = dag_run.run_id
            backfill_id = dag_run.backfill_id
            backfill = dag_run.backfill
            dag = dag_run.dag = cached_get_dag(dag_run)
            if not dag:
                self.log.error("DAG '%s' not found in serialized_dag table", dag_run.dag_id)
                continue
            active_runs = active_runs_of_dags[(dag_id, backfill_id)]
            if backfill_id is not None:
                if active_runs >= backfill.max_active_runs:
                    # todo: delete all "candidate dag runs" from list for this dag right now
                    self.log.info(
                        "dag cannot be started due to backfill max_active_runs constraint; "
                        "active_runs=%s max_active_runs=%s dag_id=%s run_id=%s",
                        active_runs,
                        backfill.max_active_runs,
                        dag_id,
                        run_id,
                    )
                    continue
            elif dag.max_active_runs:
                if active_runs >= dag.max_active_runs:
                    # todo: delete all candidate dag runs for this dag from list right now
                    self.log.info(
                        "dag cannot be started due to dag max_active_runs constraint; "
                        "active_runs=%s max_active_runs=%s dag_id=%s run_id=%s",
                        active_runs,
                        dag_run.max_active_runs,
                        dag_run.dag_id,
                        dag_run.run_id,
                    )
                    continue
            if span.is_recording():
                span.add_event(
                    name="dag_run",
                    attributes={
                        "run_id": dag_run.run_id,
                        "dag_id": dag_run.dag_id,
                        "conf": str(dag_run.conf),
                    },
                )
            active_runs_of_dags[(dag_run.dag_id, backfill_id)] += 1
            _update_state(dag, dag_run)
            dag_run.notify_dagrun_state_changed()

    @retry_db_transaction
    def _schedule_all_dag_runs(
        self,
        guard: CommitProhibitorGuard,
        dag_runs: Iterable[DagRun],
        session: Session,
    ) -> list[tuple[DagRun, DagCallbackRequest | None]]:
        """Make scheduling decisions for all `dag_runs`."""
        callback_tuples = [(run, self._schedule_dag_run(run, session=session)) for run in dag_runs]
        guard.commit()
        return callback_tuples

    def _schedule_dag_run(
        self,
        dag_run: DagRun,
        session: Session,
    ) -> DagCallbackRequest | None:
        """
        Make scheduling decisions about an individual dag run.

        :param dag_run: The DagRun to schedule
        :return: Callback that needs to be executed
        """
        trace_id = int(trace_utils.gen_trace_id(dag_run=dag_run, as_int=True))
        span_id = int(trace_utils.gen_dag_span_id(dag_run=dag_run, as_int=True))
        links = [{"trace_id": trace_id, "span_id": span_id}]

        with DebugTrace.start_span(
            span_name="_schedule_dag_run", component="SchedulerJobRunner", links=links
        ) as span:
            span.set_attributes(
                {
                    "dag_id": dag_run.dag_id,
                    "run_id": dag_run.run_id,
                    "run_type": dag_run.run_type,
                }
            )
            callback: DagCallbackRequest | None = None

            dag = dag_run.dag = self.scheduler_dag_bag.get_dag_for_run(dag_run=dag_run, session=session)
            dag_model = DM.get_dagmodel(dag_run.dag_id, session)

            if not dag or not dag_model:
                self.log.error("Couldn't find DAG %s in DAG bag or database!", dag_run.dag_id)
                return callback

            if (
                dag_run.start_date
                and dag.dagrun_timeout
                and dag_run.start_date < timezone.utcnow() - dag.dagrun_timeout
            ):
                dag_run.set_state(DagRunState.FAILED)
                unfinished_task_instances = session.scalars(
                    select(TI)
                    .where(TI.dag_id == dag_run.dag_id)
                    .where(TI.run_id == dag_run.run_id)
                    .where(TI.state.in_(State.unfinished))
                )
                for task_instance in unfinished_task_instances:
                    task_instance.state = TaskInstanceState.SKIPPED
                    session.merge(task_instance)
                session.flush()
                self.log.info("Run %s of %s has timed-out", dag_run.run_id, dag_run.dag_id)

                if self._should_update_dag_next_dagruns(
                    dag, dag_model, last_dag_run=dag_run, session=session
                ):
                    dag_model.calculate_dagrun_date_fields(dag, get_run_data_interval(dag.timetable, dag_run))

                callback_to_execute = DagCallbackRequest(
                    filepath=dag_model.relative_fileloc,
                    dag_id=dag.dag_id,
                    run_id=dag_run.run_id,
                    bundle_name=dag_model.bundle_name,
                    bundle_version=dag_run.bundle_version,
                    context_from_server=DagRunContext(
                        dag_run=dag_run,
                        last_ti=dag_run.get_last_ti(dag=dag, session=session),
                    ),
                    is_failure_callback=True,
                    msg="timed_out",
                )

                dag_run.notify_dagrun_state_changed()
                duration = dag_run.end_date - dag_run.start_date
                Stats.timing(f"dagrun.duration.failed.{dag_run.dag_id}", duration)
                Stats.timing("dagrun.duration.failed", duration, tags={"dag_id": dag_run.dag_id})
                span.set_attribute("error", True)
                if span.is_recording():
                    span.add_event(
                        name="error",
                        attributes={
                            "message": f"Run {dag_run.run_id} of {dag_run.dag_id} has timed-out",
                            "duration": str(duration),
                        },
                    )
                return callback_to_execute

            if dag_run.logical_date and dag_run.logical_date > timezone.utcnow():
                self.log.error("Logical date is in future: %s", dag_run.logical_date)
                return callback

            if not dag_run.bundle_version and not self._verify_integrity_if_dag_changed(
                dag_run=dag_run, session=session
            ):
                self.log.warning(
                    "The DAG disappeared before verifying integrity: %s. Skipping.", dag_run.dag_id
                )
                return callback

            if (
                self._is_tracing_enabled()
                and dag_run.scheduled_by_job_id is not None
                and dag_run.scheduled_by_job_id != self.job.id
                and self.active_spans.get("dr:" + str(dag_run.id)) is None
            ):
                # If the dag_run has been previously scheduled by another job and there is no active span,
                # then check if the job is still healthy.
                # If it's not healthy, then recreate the spans.
                self._recreate_unhealthy_scheduler_spans_if_needed(dag_run, session)

            dag_run.scheduled_by_job_id = self.job.id

            # TODO[HA]: Rename update_state -> schedule_dag_run, ?? something else?
            schedulable_tis, callback_to_run = dag_run.update_state(session=session, execute_callbacks=False)

            if self._should_update_dag_next_dagruns(dag, dag_model, last_dag_run=dag_run, session=session):
                dag_model.calculate_dagrun_date_fields(dag, get_run_data_interval(dag.timetable, dag_run))
            # This will do one query per dag run. We "could" build up a complex
            # query to update all the TIs across all the logical dates and dag
            # IDs in a single query, but it turns out that can be _very very slow_
            # see #11147/commit ee90807ac for more details
            if span.is_recording():
                span.add_event(
                    name="schedule_tis",
                    attributes={
                        "message": "dag_run scheduling its tis",
                        "schedulable_tis": [_ti.task_id for _ti in schedulable_tis],
                    },
                )
            dag_run.schedule_tis(schedulable_tis, session, max_tis_per_query=self.job.max_tis_per_query)

            return callback_to_run

    def _verify_integrity_if_dag_changed(self, dag_run: DagRun, session: Session) -> bool:
        """
        Only run DagRun.verify integrity if Serialized DAG has changed since it is slow.

        Return True if we determine that DAG still exists.
        """
        latest_dag_version = DagVersion.get_latest_version(dag_run.dag_id, session=session)
        if TYPE_CHECKING:
            assert latest_dag_version

        if dag_run.check_version_id_exists_in_dr(latest_dag_version.id, session):
            self.log.debug("DAG %s not changed structure, skipping dagrun.verify_integrity", dag_run.dag_id)
            return True
        # Refresh the DAG
        dag_run.dag = self.scheduler_dag_bag.get_dag_for_run(dag_run=dag_run, session=session)
        if not dag_run.dag:
            return False
        # Select all TIs in State.unfinished and update the dag_version_id
        for ti in dag_run.task_instances:
            if ti.state in State.unfinished:
                ti.dag_version = latest_dag_version
        # Verify integrity also takes care of session.flush
        dag_run.verify_integrity(dag_version_id=latest_dag_version.id, session=session)

        return True

    def _send_dag_callbacks_to_processor(
        self,
        dag: SerializedDAG,
        callback: DagCallbackRequest | None = None,
    ) -> None:
        if callback:
            self.job.executor.send_callback(callback)
        else:
            self.log.debug("callback is empty")

    @provide_session
    def _handle_tasks_stuck_in_queued(self, session: Session = NEW_SESSION) -> None:
        """
        Handle the scenario where a task is queued for longer than `task_queued_timeout`.

        Tasks can get stuck in queued for a wide variety of reasons (e.g. celery loses
        track of a task, a cluster can't further scale up its workers, etc.), but tasks
        should not be stuck in queued for a long time.

        We will attempt to requeue the task (by revoking it from executor and setting to
        scheduled) up to 2 times before failing the task.
        """
        tasks_stuck_in_queued = self._get_tis_stuck_in_queued(session)
        for executor, stuck_tis in self._executor_to_tis(tasks_stuck_in_queued).items():
            try:
                for ti in stuck_tis:
                    executor.revoke_task(ti=ti)
                    self._maybe_requeue_stuck_ti(
                        ti=ti,
                        session=session,
                        executor=executor,
                    )
                    session.commit()
            except NotImplementedError:
                continue

    def _get_tis_stuck_in_queued(self, session) -> Iterable[TaskInstance]:
        """Query db for TIs that are stuck in queued."""
        return session.scalars(
            select(TI).where(
                TI.state == TaskInstanceState.QUEUED,
                TI.queued_dttm < (timezone.utcnow() - timedelta(seconds=self._task_queued_timeout)),
                TI.queued_by_job_id == self.job.id,
            )
        )

    def _maybe_requeue_stuck_ti(self, *, ti, session, executor):
        """
        Requeue task if it has not been attempted too many times.

        Otherwise, fail it.
        """
        num_times_stuck = self._get_num_times_stuck_in_queued(ti, session)
        if num_times_stuck < self._num_stuck_queued_retries:
            self.log.info("Task stuck in queued; will try to requeue. task_instance=%s", ti)
            session.add(
                Log(
                    event=TASK_STUCK_IN_QUEUED_RESCHEDULE_EVENT,
                    task_instance=ti.key,
                    extra=(
                        f"Task was in queued state for longer than {self._task_queued_timeout} "
                        "seconds; task state will be set back to scheduled."
                    ),
                )
            )
            self._reschedule_stuck_task(ti, session=session)
        else:
            self.log.info(
                "Task requeue attempts exceeded max; marking failed. task_instance=%s",
                ti,
            )
            msg = f"Task was requeued more than {self._num_stuck_queued_retries} times and will be failed."
            session.add(
                Log(
                    event="stuck in queued tries exceeded",
                    task_instance=ti.key,
                    extra=msg,
                )
            )

            try:
                dag = self.scheduler_dag_bag.get_dag_for_run(dag_run=ti.dag_run, session=session)
                task = dag.get_task(ti.task_id)
            except Exception:
                self.log.warning(
                    "The DAG or task could not be found. If a failure callback exists, it will not be run.",
                    exc_info=True,
                )
            else:
                if task.has_on_failure_callback:
                    if inspect(ti).detached:
                        ti = session.merge(ti)
                    request = TaskCallbackRequest(
                        filepath=ti.dag_model.relative_fileloc,
                        bundle_name=ti.dag_version.bundle_name,
                        bundle_version=ti.dag_version.bundle_version,
                        ti=ti,
                        msg=msg,
                        context_from_server=TIRunContext(
                            dag_run=ti.dag_run,
                            max_tries=ti.max_tries,
                            variables=[],
                            connections=[],
                            xcom_keys_to_clear=[],
                        ),
                    )
                    executor.send_callback(request)
            finally:
                ti.set_state(TaskInstanceState.FAILED, session=session)
                executor.fail(ti.key)

    def _reschedule_stuck_task(self, ti: TaskInstance, session: Session):
        session.execute(
            update(TI)
            .where(TI.filter_for_tis([ti]))
            .values(
                state=TaskInstanceState.SCHEDULED,
                queued_dttm=None,
                queued_by_job_id=None,
                scheduled_dttm=timezone.utcnow(),
            )
            .execution_options(synchronize_session=False)
        )

    @provide_session
    def _get_num_times_stuck_in_queued(self, ti: TaskInstance, session: Session = NEW_SESSION) -> int:
        """
        Check the Log table to see how many times a task instance has been stuck in queued.

        We can then use this information to determine whether to reschedule a task or fail it.
        """
        last_running_time = session.scalar(
            select(Log.dttm)
            .where(
                Log.dag_id == ti.dag_id,
                Log.task_id == ti.task_id,
                Log.run_id == ti.run_id,
                Log.map_index == ti.map_index,
                Log.try_number == ti.try_number,
                Log.event == "running",
            )
            .order_by(desc(Log.dttm))
            .limit(1)
        )

        query = session.query(Log).where(
            Log.task_id == ti.task_id,
            Log.dag_id == ti.dag_id,
            Log.run_id == ti.run_id,
            Log.map_index == ti.map_index,
            Log.try_number == ti.try_number,
            Log.event == TASK_STUCK_IN_QUEUED_RESCHEDULE_EVENT,
        )

        if last_running_time:
            query = query.where(Log.dttm > last_running_time)

        return query.count()

    previous_ti_running_metrics: dict[tuple[str, str, str], int] = {}

    @provide_session
    def _emit_running_ti_metrics(self, session: Session = NEW_SESSION) -> None:
        running = (
            session.query(
                TaskInstance.dag_id,
                TaskInstance.task_id,
                TaskInstance.queue,
                func.count(TaskInstance.task_id).label("running_count"),
            )
            .filter(TaskInstance.state == State.RUNNING)
            .group_by(TaskInstance.dag_id, TaskInstance.task_id, TaskInstance.queue)
            .all()
        )

        ti_running_metrics = {(row.dag_id, row.task_id, row.queue): row.running_count for row in running}

        for (dag_id, task_id, queue), count in ti_running_metrics.items():
            Stats.gauge(f"ti.running.{queue}.{dag_id}.{task_id}", count)
            Stats.gauge("ti.running", count, tags={"queue": queue, "dag_id": dag_id, "task_id": task_id})

        for prev_key in self.previous_ti_running_metrics:
            # reset stats which are not running anymore
            if prev_key not in ti_running_metrics:
                dag_id, task_id, queue = prev_key
                Stats.gauge(f"ti.running.{queue}.{dag_id}.{task_id}", 0)
                Stats.gauge("ti.running", 0, tags={"queue": queue, "dag_id": dag_id, "task_id": task_id})

        self.previous_ti_running_metrics = ti_running_metrics

    @provide_session
    def _emit_pool_metrics(self, session: Session = NEW_SESSION) -> None:
        from airflow.models.pool import Pool

        from sqlalchemy import exists

        # Get all dag_ids (for example, from DagModel)
        all_dags = {d.dag_id for d in session.query(DagModel.dag_id).all()}

        # Query running or queued task counts per DAG
        query = (
            session.query(
                TaskInstance.dag_id,
                func.count(TaskInstance.task_id).label('task_count')
            )
            .filter(
                or_(
                    TaskInstance.state == State.QUEUED,
                    TaskInstance.state == State.RUNNING
                )
            )
            .group_by(TaskInstance.dag_id)
        ).all()

        task_counts = {dag_id: count for dag_id, count in query}

        # Emit gauge for all DAGs, emitting zero if not present
        for dag_id in all_dags:
            Stats.gauge(f"dag.running_or_queued_tasks.{dag_id}", task_counts.get(dag_id, 0))

        with DebugTrace.start_span(span_name="emit_pool_metrics", component="SchedulerJobRunner") as span:
            pools = Pool.slots_stats(session=session)
            for pool_name, slot_stats in pools.items():
                Stats.gauge(f"pool.open_slots.{pool_name}", slot_stats["open"])
                Stats.gauge(f"pool.queued_slots.{pool_name}", slot_stats["queued"])
                Stats.gauge(f"pool.running_slots.{pool_name}", slot_stats["running"])
                Stats.gauge(f"pool.deferred_slots.{pool_name}", slot_stats["deferred"])
                Stats.gauge(f"pool.scheduled_slots.{pool_name}", slot_stats["scheduled"])

                # Same metrics with tagging
                Stats.gauge("pool.open_slots", slot_stats["open"], tags={"pool_name": pool_name})
                Stats.gauge("pool.queued_slots", slot_stats["queued"], tags={"pool_name": pool_name})
                Stats.gauge("pool.running_slots", slot_stats["running"], tags={"pool_name": pool_name})
                Stats.gauge("pool.deferred_slots", slot_stats["deferred"], tags={"pool_name": pool_name})
                Stats.gauge("pool.scheduled_slots", slot_stats["scheduled"], tags={"pool_name": pool_name})

                span.set_attributes(
                    {
                        "category": "scheduler",
                        f"pool.open_slots.{pool_name}": slot_stats["open"],
                        f"pool.queued_slots.{pool_name}": slot_stats["queued"],
                        f"pool.running_slots.{pool_name}": slot_stats["running"],
                        f"pool.deferred_slots.{pool_name}": slot_stats["deferred"],
                        f"pool.scheduled_slots.{pool_name}": slot_stats["scheduled"],
                    }
                )

    @provide_session
    def adopt_or_reset_orphaned_tasks(self, session: Session = NEW_SESSION) -> int:
        """
        Adopt or reset any TaskInstance in resettable state if its SchedulerJob is no longer running.

        :return: the number of TIs reset
        """
        self.log.info("Adopting or resetting orphaned tasks for active dag runs")
        timeout = conf.getint("scheduler", "scheduler_health_check_threshold")

        for attempt in run_with_db_retries(logger=self.log):
            with attempt:
                self.log.debug(
                    "Running SchedulerJob.adopt_or_reset_orphaned_tasks with retries. Try %d of %d",
                    attempt.retry_state.attempt_number,
                    MAX_DB_RETRIES,
                )
                self.log.debug("Calling SchedulerJob.adopt_or_reset_orphaned_tasks method")
                try:
                    num_failed = session.execute(
                        update(Job)
                        .where(
                            Job.job_type == "SchedulerJob",
                            Job.state == JobState.RUNNING,
                            Job.latest_heartbeat < (timezone.utcnow() - timedelta(seconds=timeout)),
                        )
                        .values(state=JobState.FAILED)
                    ).rowcount

                    if num_failed:
                        self.log.info("Marked %d SchedulerJob instances as failed", num_failed)
                        Stats.incr(self.__class__.__name__.lower() + "_end", num_failed)

                    query = (
                        select(TI)
                        .options(lazyload(TI.dag_run))  # avoids double join to dag_run
                        .where(TI.state.in_(State.adoptable_states))
                        .join(TI.queued_by_job)
                        .where(Job.state.is_distinct_from(JobState.RUNNING))
                        .join(TI.dag_run)
                        .where(DagRun.state == DagRunState.RUNNING)
                        .options(load_only(TI.dag_id, TI.task_id, TI.run_id))
                    )

                    # Lock these rows, so that another scheduler can't try and adopt these too
                    tis_to_adopt_or_reset = with_row_locks(query, of=TI, session=session, skip_locked=True)
                    tis_to_adopt_or_reset = session.scalars(tis_to_adopt_or_reset).all()

                    to_reset: list[TaskInstance] = []
                    exec_to_tis = self._executor_to_tis(tis_to_adopt_or_reset)
                    for executor, tis in exec_to_tis.items():
                        to_reset.extend(executor.try_adopt_task_instances(tis))

                    reset_tis_message = []
                    for ti in to_reset:
                        reset_tis_message.append(repr(ti))
                        ti.state = None
                        ti.queued_by_job_id = None

                    for ti in set(tis_to_adopt_or_reset) - set(to_reset):
                        ti.queued_by_job_id = self.job.id

                    Stats.incr("scheduler.orphaned_tasks.cleared", len(to_reset))
                    Stats.incr("scheduler.orphaned_tasks.adopted", len(tis_to_adopt_or_reset) - len(to_reset))

                    if to_reset:
                        task_instance_str = "\n\t".join(reset_tis_message)
                        self.log.info(
                            "Reset the following %s orphaned TaskInstances:\n\t%s",
                            len(to_reset),
                            task_instance_str,
                        )

                    # Issue SQL/finish "Unit of Work", but let @provide_session
                    # commit (or if passed a session, let caller decide when to commit
                    session.flush()
                except OperationalError:
                    session.rollback()
                    raise

        return len(to_reset)

    @provide_session
    def check_trigger_timeouts(
        self, max_retries: int = MAX_DB_RETRIES, session: Session = NEW_SESSION
    ) -> None:
        """Mark any "deferred" task as failed if the trigger or execution timeout has passed."""
        for attempt in run_with_db_retries(max_retries, logger=self.log):
            with attempt:
                num_timed_out_tasks = session.execute(
                    update(TI)
                    .where(
                        TI.state == TaskInstanceState.DEFERRED,
                        TI.trigger_timeout < timezone.utcnow(),
                    )
                    .values(
                        state=TaskInstanceState.SCHEDULED,
                        next_method=TRIGGER_FAIL_REPR,
                        next_kwargs={"error": TriggerFailureReason.TRIGGER_TIMEOUT},
                        scheduled_dttm=timezone.utcnow(),
                        trigger_id=None,
                    )
                ).rowcount
                if num_timed_out_tasks:
                    self.log.info("Timed out %i deferred tasks without fired triggers", num_timed_out_tasks)

    # [START find_and_purge_task_instances_without_heartbeats]
    def _find_and_purge_task_instances_without_heartbeats(self) -> None:
        """
        Find and purge task instances without heartbeats.

        Task instances that failed to heartbeat for too long, or
        have a no-longer-running LocalTaskJob will be failed by the scheduler.

        A TaskCallbackRequest is also created for the killed task instance to be
        handled by the DAG processor, and the executor is informed to no longer
        count the task instance as running when it calculates parallelism.
        """
        with create_session() as session:
            if task_instances_without_heartbeats := self._find_task_instances_without_heartbeats(
                session=session
            ):
                self._purge_task_instances_without_heartbeats(
                    task_instances_without_heartbeats, session=session
                )

    def _find_task_instances_without_heartbeats(self, *, session: Session) -> list[TI]:
        self.log.debug("Finding 'running' jobs without a recent heartbeat")
        limit_dttm = timezone.utcnow() - timedelta(seconds=self._task_instance_heartbeat_timeout_secs)
        task_instances_without_heartbeats = session.scalars(
            select(TI)
            .options(selectinload(TI.dag_model))
            .options(selectinload(TI.dag_run).selectinload(DagRun.consumed_asset_events))
            .options(selectinload(TI.dag_version))
            .with_hint(TI, "USE INDEX (ti_state)", dialect_name="mysql")
            .join(DM, TI.dag_id == DM.dag_id)
            .where(
                TI.state.in_((TaskInstanceState.RUNNING, TaskInstanceState.RESTARTING)),
                TI.last_heartbeat_at < limit_dttm,
            )
            .where(TI.queued_by_job_id == self.job.id)
        ).all()
        if task_instances_without_heartbeats:
            self.log.warning(
                "Failing %s TIs without heartbeat after %s",
                len(task_instances_without_heartbeats),
                limit_dttm,
            )
        return task_instances_without_heartbeats

    def _purge_task_instances_without_heartbeats(
        self, task_instances_without_heartbeats: list[TI], *, session: Session
    ) -> None:
        for ti in task_instances_without_heartbeats:
            task_instance_heartbeat_timeout_message_details = (
                self._generate_task_instance_heartbeat_timeout_message_details(ti)
            )
            request = TaskCallbackRequest(
                filepath=ti.dag_model.relative_fileloc,
                bundle_name=ti.dag_version.bundle_name,
                bundle_version=ti.dag_run.bundle_version,
                ti=ti,
                msg=str(task_instance_heartbeat_timeout_message_details),
                context_from_server=TIRunContext(
                    dag_run=DRDataModel.model_validate(ti.dag_run, from_attributes=True),
                    max_tries=ti.max_tries,
                    variables=[],
                    connections=[],
                    xcom_keys_to_clear=[],
                ),
            )
            session.add(
                Log(
                    event="heartbeat timeout",
                    task_instance=ti.key,
                    extra=(
                        f"Task did not emit heartbeat within time limit ({self._task_instance_heartbeat_timeout_secs} "
                        "seconds) and will be terminated. "
                        "See https://airflow.apache.org/docs/apache-airflow/"
                        "stable/core-concepts/tasks.html#task-instance-heartbeat-timeout"
                    ),
                )
            )
            self.log.error(
                "Detected a task instance without a heartbeat: %s "
                "(See https://airflow.apache.org/docs/apache-airflow/"
                "stable/core-concepts/tasks.html#task-instance-heartbeat-timeout)",
                request,
            )
            self.job.executor.send_callback(request)
            if (executor := self._try_to_load_executor(ti.executor)) is None:
                self.log.warning(
                    "Cannot clean up task instance without heartbeat %r with non-existent executor %s",
                    ti,
                    ti.executor,
                )
                continue
            executor.change_state(ti.key, TaskInstanceState.FAILED, remove_running=True)
            Stats.incr(
                "task_instances_without_heartbeats_killed", tags={"dag_id": ti.dag_id, "task_id": ti.task_id}
            )

    # [END find_and_purge_task_instances_without_heartbeats]

    @staticmethod
    def _generate_task_instance_heartbeat_timeout_message_details(ti: TI) -> dict[str, Any]:
        task_instance_heartbeat_timeout_message_details = {
            "DAG Id": ti.dag_id,
            "Task Id": ti.task_id,
            "Run Id": ti.run_id,
        }

        if ti.map_index != -1:
            task_instance_heartbeat_timeout_message_details["Map Index"] = ti.map_index
        if ti.hostname:
            task_instance_heartbeat_timeout_message_details["Hostname"] = ti.hostname
        if ti.external_executor_id:
            task_instance_heartbeat_timeout_message_details["External Executor Id"] = ti.external_executor_id

        return task_instance_heartbeat_timeout_message_details

    @provide_session
    def _remove_unreferenced_triggers(self, *, session: Session = NEW_SESSION) -> None:
        """Remove triggers that are no longer used by anything."""
        session.execute(
            delete(Trigger)
            .where(
                Trigger.id.not_in(select(asset_trigger_association_table.c.trigger_id)),
                Trigger.id.not_in(select(Deadline.trigger_id)),
                Trigger.id.not_in(select(TaskInstance.trigger_id)),
            )
            .execution_options(synchronize_session="fetch")
        )

    @provide_session
    def _update_asset_orphanage(self, session: Session = NEW_SESSION) -> None:
        """
        Check assets orphanization and update their active entry.

        An orphaned asset is no longer referenced in any DAG schedule parameters
        or task outlets. Active assets (non-orphaned) have entries in AssetActive
        and must have unique names and URIs.

        :seealso: :meth:`AssetModelOperation.activate_assets_if_possible`.
        """
        # Group assets into orphaned=True and orphaned=False groups.
        orphaned = (
            (func.count(DagScheduleAssetReference.dag_id) + func.count(TaskOutletAssetReference.dag_id)) == 0
        ).label("orphaned")
        asset_reference_query = session.execute(
            select(orphaned, AssetModel)
            .outerjoin(DagScheduleAssetReference)
            .outerjoin(TaskOutletAssetReference)
            .group_by(AssetModel.id)
            .order_by(orphaned)
        )
        asset_orphanation: dict[bool, Collection[AssetModel]] = {
            orphaned: [asset for _, asset in group]
            for orphaned, group in itertools.groupby(asset_reference_query, key=operator.itemgetter(0))
        }
        self._orphan_unreferenced_assets(asset_orphanation.get(True, ()), session=session)
        self._activate_referenced_assets(asset_orphanation.get(False, ()), session=session)

    @staticmethod
    def _orphan_unreferenced_assets(assets: Collection[AssetModel], *, session: Session) -> None:
        if assets:
            session.execute(
                delete(AssetActive).where(
                    tuple_(AssetActive.name, AssetActive.uri).in_((a.name, a.uri) for a in assets)
                )
            )
        Stats.gauge("asset.orphaned", len(assets))

    @staticmethod
    def _activate_referenced_assets(assets: Collection[AssetModel], *, session: Session) -> None:
        if not assets:
            return

        active_assets = set(
            session.execute(
                select(AssetActive.name, AssetActive.uri).where(
                    tuple_(AssetActive.name, AssetActive.uri).in_((a.name, a.uri) for a in assets)
                )
            )
        )

        active_name_to_uri: dict[str, str] = {name: uri for name, uri in active_assets}
        active_uri_to_name: dict[str, str] = {uri: name for name, uri in active_assets}

        def _generate_warning_message(
            offending: AssetModel, attr: str, value: str
        ) -> Iterator[tuple[str, str]]:
            offending_references = itertools.chain(
                offending.scheduled_dags,
                offending.producing_tasks,
                offending.consuming_tasks,
            )
            for ref in offending_references:
                yield (
                    ref.dag_id,
                    (
                        "Cannot activate asset "
                        f'Asset(name="{offending.name}", uri="{offending.uri}", group="{offending.group}"); '
                        f"{attr} is already associated to {value!r}"
                    ),
                )

        def _activate_assets_generate_warnings() -> Iterator[tuple[str, str]]:
            incoming_name_to_uri: dict[str, str] = {}
            incoming_uri_to_name: dict[str, str] = {}
            for asset in assets:
                if (asset.name, asset.uri) in active_assets:
                    continue
                existing_uri = active_name_to_uri.get(asset.name) or incoming_name_to_uri.get(asset.name)
                if existing_uri is not None and existing_uri != asset.uri:
                    yield from _generate_warning_message(asset, "name", existing_uri)
                    continue
                existing_name = active_uri_to_name.get(asset.uri) or incoming_uri_to_name.get(asset.uri)
                if existing_name is not None and existing_name != asset.name:
                    yield from _generate_warning_message(asset, "uri", existing_name)
                    continue
                incoming_name_to_uri[asset.name] = asset.uri
                incoming_uri_to_name[asset.uri] = asset.name
                session.add(AssetActive.for_asset(asset))

        warnings_to_have = {
            dag_id: DagWarning(
                dag_id=dag_id,
                warning_type=DagWarningType.ASSET_CONFLICT,
                message="\n".join([message for _, message in group]),
            )
            for dag_id, group in groupby(
                sorted(_activate_assets_generate_warnings()), key=operator.itemgetter(0)
            )
        }

        session.execute(
            delete(DagWarning).where(
                DagWarning.warning_type == DagWarningType.ASSET_CONFLICT,
                DagWarning.dag_id.not_in(warnings_to_have),
            )
        )
        existing_warned_dag_ids: set[str] = set(
            session.scalars(
                select(DagWarning.dag_id).where(
                    DagWarning.warning_type == DagWarningType.ASSET_CONFLICT,
                    DagWarning.dag_id.in_(warnings_to_have),
                )
            )
        )
        for dag_id, warning in warnings_to_have.items():
            if dag_id in existing_warned_dag_ids:
                session.merge(warning)
                continue
            session.add(warning)
            existing_warned_dag_ids.add(warning.dag_id)

    def _executor_to_tis(self, tis: Iterable[TaskInstance]) -> dict[BaseExecutor, list[TaskInstance]]:
        """Organize TIs into lists per their respective executor."""
        _executor_to_tis: defaultdict[BaseExecutor, list[TaskInstance]] = defaultdict(list)
        for ti in tis:
            if executor_obj := self._try_to_load_executor(ti.executor):
                _executor_to_tis[executor_obj].append(ti)

        return _executor_to_tis

    def _try_to_load_executor(self, executor_name: str | None) -> BaseExecutor | None:
        """
        Try to load the given executor.

        In this context, we don't want to fail if the executor does not exist. Catch the exception and
        log to the user.
        """
        if executor_name is None:
            return self.job.executor

        for e in self.job.executors:
            if e.name.alias == executor_name or e.name.module_path == executor_name:
                return e

        # This case should not happen unless some (as of now unknown) edge case occurs or direct DB
        # modification, since the DAG parser will validate the tasks in the DAG and ensure the executor
        # they request is available and if not, disallow the DAG to be scheduled.
        # Keeping this exception handling because this is a critical issue if we do somehow find
        # ourselves here and the user should get some feedback about that.
        self.log.warning("Executor, %s, was not found but a Task was configured to use it", executor_name)
        return None


# Backcompat for older versions of task sdk import SchedulerDagBag from here
SchedulerDagBag = DBDagBag<|MERGE_RESOLUTION|>--- conflicted
+++ resolved
@@ -323,11 +323,7 @@
                 **params,
             )
 
-<<<<<<< HEAD
-        timer.stop()
-=======
             timer.stop()
->>>>>>> 3780d90a
         except OperationalError as e:
             timer.stop(send=False)
             raise e
