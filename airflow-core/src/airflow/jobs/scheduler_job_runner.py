--- conflicted
+++ resolved
@@ -355,6 +355,7 @@
         task_instance_str = "\n".join(f"\t{x!r}" for x in task_instances_to_examine)
         self.log.info("%s tasks up for execution:\n%s", len(task_instances_to_examine), task_instance_str)
 
+        # TODO: think what to do with the executors part
         executor_slots_available: dict[ExecutorName, int] = {}
         # First get a mapping of executor names to slots they have available
         for executor in self.job.executors:
@@ -377,100 +378,11 @@
                 if TYPE_CHECKING:
                     # All executors should have a name if they are initted from the executor_loader.
                     # But we need to check for None to make mypy happy.
-<<<<<<< HEAD
                     assert executor_obj.name
                 if executor_slots_available[executor_obj.name] <= 0:
                     self.log.debug(
                         "Not scheduling %s since its executor %s does not currently have any more "
                         "available slots"
-=======
-                    assert executor.name
-                executor_slots_available[executor.name] = executor.slots_available
-
-            for task_instance in task_instances_to_examine:
-                pool_name = task_instance.pool
-
-                pool_stats = pools.get(pool_name)
-                if not pool_stats:
-                    self.log.warning("Tasks using non-existent pool '%s' will not be scheduled", pool_name)
-                    starved_pools.add(pool_name)
-                    continue
-
-                # Make sure to emit metrics if pool has no starving tasks
-                pool_num_starving_tasks.setdefault(pool_name, 0)
-
-                pool_total = pool_stats["total"]
-                open_slots = pool_stats["open"]
-
-                if open_slots <= 0:
-                    self.log.info(
-                        "Not scheduling since there are %s open slots in pool %s", open_slots, pool_name
-                    )
-                    # Can't schedule any more since there are no more open slots.
-                    pool_num_starving_tasks[pool_name] += 1
-                    num_starving_tasks_total += 1
-                    starved_pools.add(pool_name)
-                    continue
-
-                if task_instance.pool_slots > pool_total:
-                    self.log.warning(
-                        "Not executing %s. Requested pool slots (%s) are greater than "
-                        "total pool slots: '%s' for pool: %s.",
-                        task_instance,
-                        task_instance.pool_slots,
-                        pool_total,
-                        pool_name,
-                    )
-
-                    pool_num_starving_tasks[pool_name] += 1
-                    num_starving_tasks_total += 1
-                    starved_tasks.add((task_instance.dag_id, task_instance.task_id))
-                    continue
-
-                if task_instance.pool_slots > open_slots:
-                    self.log.info(
-                        "Not executing %s since it requires %s slots "
-                        "but there are %s open slots in the pool %s.",
-                        task_instance,
-                        task_instance.pool_slots,
-                        open_slots,
-                        pool_name,
-                    )
-                    pool_num_starving_tasks[pool_name] += 1
-                    num_starving_tasks_total += 1
-                    starved_tasks.add((task_instance.dag_id, task_instance.task_id))
-                    # Though we can execute tasks with lower priority if there's enough room
-                    continue
-
-                # Check to make sure that the task max_active_tasks of the DAG hasn't been
-                # reached.
-                dag_id = task_instance.dag_id
-                dag_run_key = (dag_id, task_instance.run_id)
-                current_active_tasks_per_dag_run = concurrency_map.dag_run_active_tasks_map[dag_run_key]
-                dag_max_active_tasks = task_instance.dag_model.max_active_tasks
-                self.log.info(
-                    "DAG %s has %s/%s running and queued tasks",
-                    dag_id,
-                    current_active_tasks_per_dag_run,
-                    dag_max_active_tasks,
-                )
-                if current_active_tasks_per_dag_run >= dag_max_active_tasks:
-                    self.log.info(
-                        "Not executing %s since the number of tasks running or queued "
-                        "from DAG %s is >= to the DAG's max_active_tasks limit of %s",
-                        task_instance,
-                        dag_id,
-                        dag_max_active_tasks,
-                    )
-                    starved_dags.add(dag_id)
-                    continue
-
-                if task_instance.dag_model.has_task_concurrency_limits:
-                    # Many dags don't have a task_concurrency, so where we can avoid loading the full
-                    # serialized DAG the better.
-                    serialized_dag = self.scheduler_dag_bag.get_dag_for_run(
-                        dag_run=task_instance.dag_run, session=session
->>>>>>> 48244488
                     )
                     starved_tasks.add((task_instance.dag_id, task_instance.task_id))
                     continue
@@ -485,9 +397,6 @@
                 continue
 
             executable_tis.append(task_instance)
-
-        Stats.gauge("scheduler.tasks.starving", len(starved_tasks))
-        Stats.gauge("scheduler.tasks.executable", len(executable_tis))
 
         if executable_tis:
             task_instance_str = "\n".join(f"\t{x!r}" for x in executable_tis)
